--- conflicted
+++ resolved
@@ -9,9 +9,18 @@
     sampletime,
     MseedLibError,
 )
+from mseedlib import (
+    MSTraceList,
+    TimeFormat,
+    SubSecond,
+    timestr2nstime,
+    sampletime,
+    MseedLibError,
+)
 
 test_dir = os.path.abspath(os.path.dirname(__file__))
 test_path3 = os.path.join(test_dir, "data", "testdata-COLA-signal.mseed3")
+test_path3 = os.path.join(test_dir, "data", "testdata-COLA-signal.mseed3")
 
 
 def test_tracelist_read():
@@ -19,6 +28,11 @@
 
     assert mstl.numtraceids == 3
 
+    assert mstl.sourceids() == [
+        "FDSN:IU_COLA_00_B_H_1",
+        "FDSN:IU_COLA_00_B_H_2",
+        "FDSN:IU_COLA_00_B_H_Z",
+    ]
     assert mstl.sourceids() == [
         "FDSN:IU_COLA_00_B_H_1",
         "FDSN:IU_COLA_00_B_H_2",
@@ -46,6 +60,7 @@
     assert segment.samplecnt == 84000
     assert segment.numsamples == 84000
     assert segment.sampletype == "i"
+    assert segment.sampletype == "i"
 
     # Data sample array tests
     data = segment.datasamples
@@ -58,7 +73,9 @@
 
     # Search for a specific TraceID
     foundid = mstl.get_traceid("FDSN:IU_COLA_00_B_H_Z")
-
+    foundid = mstl.get_traceid("FDSN:IU_COLA_00_B_H_Z")
+
+    assert foundid.sourceid == "FDSN:IU_COLA_00_B_H_Z"
     assert foundid.sourceid == "FDSN:IU_COLA_00_B_H_Z"
     assert foundid.pubversion == 4
     assert foundid.earliest == 1267253400019539000
@@ -87,7 +104,6 @@
         -152810,
         -149774,
     ]
-<<<<<<< HEAD
 
 
 def test_tracelist_numpy():
@@ -154,8 +170,6 @@
             -149774,
         ]
     )
-=======
->>>>>>> a1dea9e0
 
 
 def test_tracelist_read_recordlist():
@@ -163,6 +177,11 @@
 
     assert mstl.numtraceids == 3
 
+    assert mstl.sourceids() == [
+        "FDSN:IU_COLA_00_B_H_1",
+        "FDSN:IU_COLA_00_B_H_2",
+        "FDSN:IU_COLA_00_B_H_Z",
+    ]
     assert mstl.sourceids() == [
         "FDSN:IU_COLA_00_B_H_1",
         "FDSN:IU_COLA_00_B_H_2",
@@ -190,6 +209,14 @@
         -231437,
         -231474,
     ]
+    assert foundseg.datasamples[0:6] == [
+        -231394,
+        -231367,
+        -231376,
+        -231404,
+        -231437,
+        -231474,
+    ]
 
     # Check last 6 samples
     assert foundseg.datasamples[-6:] == [
@@ -200,6 +227,14 @@
         -152810,
         -149774,
     ]
+    assert foundseg.datasamples[-6:] == [
+        -165263,
+        -162103,
+        -159002,
+        -155907,
+        -152810,
+        -149774,
+    ]
 
 
 # A sine wave generator
