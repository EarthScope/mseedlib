--- conflicted
+++ resolved
@@ -32,12 +32,6 @@
 # List of dictionaries for each trace
 traces = []
 
-<<<<<<< HEAD
-=======
-# Translate libmseed sample type to numpy type
-nptype = {"i": np.int32, "f": np.float32, "d": np.float64, "t": np.char}
-
->>>>>>> a1dea9e0
 mstl = MSTraceList()
 
 # Read all input files, creating a record lists and _not_ unpacking data samples
@@ -47,23 +41,6 @@
 
 for traceid in mstl.traceids():
     for segment in traceid.segments():
-<<<<<<< HEAD
-=======
-        # Fetch estimated sample size and type
-        (sample_size, sample_type) = segment.sample_size_type
-
-        dtype = nptype[sample_type]
-
-        # Allocate NumPy array for data samples
-        data_samples = np.zeros(segment.samplecnt, dtype=dtype)
-
-        # Unpack data samples into allocated NumPy array
-        segment.unpack_recordlist(
-            buffer_pointer=np.ctypeslib.as_ctypes(data_samples),
-            buffer_bytes=data_samples.nbytes,
-        )
-
->>>>>>> a1dea9e0
         # Create a dictionary for the trace with basic metadata
         trace = {
             "sourceid": traceid.sourceid,
@@ -72,11 +49,16 @@
             "start_time": segment.starttime_str(),
             "end_time": segment.endtime_str(),
             "sample_rate": segment.samprate,
-<<<<<<< HEAD
+            "data_samples": data_samples,
+        }
+        trace = {
+            "sourceid": traceid.sourceid,
+            "NSLC": sourceid2nslc(traceid.sourceid),
+            "publication_version": traceid.pubversion,
+            "start_time": segment.starttime_str(),
+            "end_time": segment.endtime_str(),
+            "sample_rate": segment.samprate,
             "data_samples": segment.np_datasamples,
-=======
-            "data_samples": data_samples,
->>>>>>> a1dea9e0
         }
 
         traces.append(trace)
